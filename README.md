# FastTD3 - Simple and Fast RL for Humanoid Control

[![License: MIT](https://img.shields.io/badge/License-MIT-yellow.svg)](https://opensource.org/licenses/MIT)
[![arXiv](https://img.shields.io/badge/arXiv-2505.22642-b31b1b.svg)](https://arxiv.org/abs/2505.22642)


FastTD3 is a high-performance variant of the Twin Delayed Deep Deterministic Policy Gradient (TD3) algorithm, optimized for complex humanoid control tasks. FastTD3 can solve various humanoid control tasks with dexterous hands from HumanoidBench in just a few hours of training. Furthermore, FastTD3 achieves similar or better wall-time-efficiency to PPO in high-dimensional control tasks from popular simulations such as IsaacLab and MuJoCo Playground.

For more information, please see our [project webpage](https://younggyo.me/fast_td3)


## ❗ Updates
<<<<<<< HEAD
- **[Jul/02/2025]** Optimized codebase to speed up training around 10-30% when using a single RTX 4090 GPU.

=======
>>>>>>> 799624b2
- **[Jun/20/2025]** Added support for [MTBench](https://github.com/Viraj-Joshi/MTBench) with the help of [Viraj Joshi](https://viraj-joshi.github.io/).

- **[Jun/15/2025]** Added support for FastTD3 + [SimbaV2](https://dojeon-ai.github.io/SimbaV2/)! It's faster to train, and often achieves better asymptotic performance. We recommend using FastTD3 + SimbaV2 for most cases.

- **[Jun/06/2025]** Thanks to [Antonin Raffin](https://araffin.github.io/) ([@araffin](https://github.com/araffin)), we fixed the issues when using `n_steps` > 1, which stabilizes training with n-step return quite a lot!

- **[Jun/01/2025]** Updated the figures in the technical report to report deterministic evaluation for IsaacLab tasks.


## ✨ Features

FastTD3 offers researchers a significant speedup in training complex humanoid agents.

- Ready-to-go codebase with detailed instructions and pre-configured hyperparameters for each task
- Support popular benchmarks: HumanoidBench, MuJoCo Playground, and IsaacLab
- User-friendly features that can accelerate your research, such as rendering rollouts, torch optimizations (AMP and compile), and saving and loading checkpoints

## ⚙️ Prerequisites

Before you begin, ensure you have the following installed:
- Conda (for environment management)
- Git LFS (Large File Storage) -- For IsaacLab
- CMake -- For IsaacLab

And the following system packages:
```bash
sudo apt install libglfw3 libgl1-mesa-glx libosmesa6 git-lfs cmake
```

## 📖 Installation

This project requires different Conda environments for different sets of experiments.

### Common Setup
First, ensure the common dependencies are installed as mentioned in the [Prerequisites](#prerequisites) section.

### Environment for HumanoidBench

```bash
conda create -n fasttd3_hb -y python=3.10
conda activate fasttd3_hb
pip install --editable git+https://github.com/carlosferrazza/humanoid-bench.git#egg=humanoid-bench
pip install -r requirements/requirements.txt
```

### Environment for MuJoCo Playground
```bash
conda create -n fasttd3_playground -y python=3.10
conda activate fasttd3_playground
pip install -r requirements/requirements_playground.txt
```

**⚠️ Note:** Our `requirements_playground.txt` specifies `Jax==0.4.35`, which we found to be stable for latest GPUs in certain tasks such as `LeapCubeReorient` or `LeapCubeRotateZAxis`

**⚠️ Note:** Current FastTD3 codebase uses customized MuJoCo Playground that supports saving last observations into info dictionary. We will work on incorporating this change into official repository hopefully soon.

### Environment for IsaacLab
```bash
conda create -n fasttd3_isaaclab -y python=3.10
conda activate fasttd3_isaaclab

# Install IsaacLab (refer to official documentation for the latest steps)
# Official Quickstart: https://isaac-sim.github.io/IsaacLab/main/source/setup/quickstart.html
pip install 'isaacsim[all,extscache]==4.5.0' --extra-index-url https://pypi.nvidia.com
git clone https://github.com/isaac-sim/IsaacLab.git
cd IsaacLab
./isaaclab.sh --install
cd ..

# Install project-specific requirements
pip install -r requirements/requirements.txt
```

### Environment for MTBench
MTBench does not support humanoid experiments, but is a useful multi-task benchmark with massive parallel simulation. This could be useful for users who want to use FastTD3 for their multi-task experiments.

```bash
conda create -n fasttd3_mtbench -y python=3.8  # Note python version
conda activate fasttd3_mtbench

# Install IsaacGym -- recommend to follow instructions in https://github.com/BoosterRobotics/booster_gym
...

# Install MTBench
git clone https://github.com/Viraj-Joshi/MTBench.git
cd MTbench
pip install -e .
pip install skrl
cd ..

# Install project-specific requirements
pip install -r requirements/requirements_isaacgym.txt
```

### (Optional) Accelerate headless GPU rendering in cloud instances

In some cloud VM images the NVIDIA kernel driver is present but the user-space OpenGL/EGL/Vulkan libraries aren't, so MuJoCo falls back to CPU renderer. You can install just the NVIDIA user-space libraries (and skip rebuilding the kernel module) with:

```bash
sudo apt install -y kmod
sudo sh NVIDIA-Linux-x86_64-<your_driver_version>.run -s --no-kernel-module --ui=none --no-questions
```

As a rule-of-thumb, if you're running experiments and rendering is taking longer than 5 seconds, it is very likely that GPU renderer is not used.

## 🚀 Running Experiments

Activate the appropriate Conda environment before running experiments.

Please see `fast_td3/hyperparams.py` for information regarding hyperparameters!

### HumanoidBench Experiments
```bash
conda activate fasttd3_hb
# FastTD3
python fast_td3/train.py \
    --env_name h1hand-hurdle-v0 \
    --exp_name FastTD3 \
    --render_interval 5000 \
    --seed 1
# FastTD3 + SimbaV2
python fast_td3/train.py \
    --env_name h1hand-hurdle-v0 \
    --exp_name FastTD3 \
    --render_interval 5000 \
    --agent fasttd3_simbav2 \
    --batch_size 8192 \
    --critic_learning_rate_end 3e-5 \
    --actor_learning_rate_end 3e-5 \
    --weight_decay 0.0 \
    --critic_hidden_dim 512 \
    --critic_num_blocks 2 \
    --actor_hidden_dim 256 \
    --actor_num_blocks 1 \
    --seed 1
```

### MuJoCo Playground Experiments
```bash
conda activate fasttd3_playground
# FastTD3
python fast_td3/train.py \
    --env_name T1JoystickFlatTerrain \
    --exp_name FastTD3 \
    --render_interval 5000 \
    --seed 1
# FastTD3 + SimbaV2
python fast_td3/train.py \
    --env_name T1JoystickFlatTerrain \
    --exp_name FastTD3 \
    --render_interval 5000 \
    --agent fasttd3_simbav2 \
    --batch_size 8192 \
    --critic_learning_rate_end 3e-5 \
    --actor_learning_rate_end 3e-5 \
    --weight_decay 0.0 \
    --critic_hidden_dim 512 \
    --critic_num_blocks 2 \
    --actor_hidden_dim 256 \
    --actor_num_blocks 1 \
    --seed 1
```

### IsaacLab Experiments
```bash
conda activate fasttd3_isaaclab
# FastTD3
python fast_td3/train.py \
    --env_name Isaac-Velocity-Flat-G1-v0 \
    --exp_name FastTD3 \
    --render_interval 0 \
    --seed 1
# FastTD3 + SimbaV2
python fast_td3/train.py \
    --env_name Isaac-Repose-Cube-Allegro-Direct-v0 \
    --exp_name FastTD3 \
    --render_interval 0 \
    --agent fasttd3_simbav2 \
    --batch_size 8192 \
    --critic_learning_rate_end 3e-5 \
    --actor_learning_rate_end 3e-5 \
    --weight_decay 0.0 \
    --critic_hidden_dim 512 \
    --critic_num_blocks 2 \
    --actor_hidden_dim 256 \
    --actor_num_blocks 1 \
    --seed 1
```

### MTBench Experiments
```bash
conda activate fasttd3_mtbench
# FastTD3
python fast_td3/train.py \
    --env_name MTBench-meta-world-v2-mt10 \
    --exp_name FastTD3 \
    --render_interval 0 \
    --seed 1
# FastTD3 + SimbaV2
python fast_td3/train.py \
    --env_name MTBench-meta-world-v2-mt10 \
    --exp_name FastTD3 \
    --render_interval 0 \
    --agent fasttd3_simbav2 \
    --batch_size 8192 \
    --critic_learning_rate_end 3e-5 \
    --actor_learning_rate_end 3e-5 \
    --weight_decay 0.0 \
    --critic_hidden_dim 1024 \
    --critic_num_blocks 2 \
    --actor_hidden_dim 512 \
    --actor_num_blocks 1 \
    --seed 1
```

**Quick note:** For boolean-based arguments, you can set them to False by adding `no_` in front each argument, for instance, if you want to disable Clipped Q Learning, you can specify `--no_use_cdq` in your command.

## 💡 Performance-Related Tips

We used a single Nvidia A100 80GB GPU for all experiments. Here are some remarks and tips for improving performances in your setup or troubleshooting in your machine configurations.

- *Sample-efficiency* tends to improve with larger `num_envs`, `num_updates`, and `batch_size`. But this comes at the cost of *Time-efficiency*. Our default settings are optimized for wall-time efficiency on a single A100 80GB GPU. If you're using a different setup, consider tuning hyperparameters accordingly.
- When FastTD3 performance is stuck at local minima at the early phase of training in your experiments
  - First consider increasing the `num_updates`. This happens usually when the agent fails to exploit value functions. We also find higher `num_updates` tends to be helpful for relatively easier tasks or tasks with low-dimensional action spaces.
  - If the agent is completely stuck or much worse than your expectation, try using `num_steps=3` or disabling `use_cdq`.
  - For tasks that have penalty reward terms (e.g., torques, energy, action_rate, ..), consider lowering them for initial experiments, and tune the values. In some cases, curriculum learning with lower penalty terms followed by fine-tuning with stronger terms is effective.
- When you encounter out-of-memory error with your GPU, our recommendation for reducing GPU usage is (i) smaller `buffer_size`, (ii) smaller `batch_size`, and then (iii) smaller `num_envs`. Because our codebase is assigning the whole replay buffer in GPU to reduce CPU-GPU transfer bottleneck, it usually has the largest GPU consumption, but usually less harmful to reduce.
- Consider using `--compile_mode max-autotune` if you plan to run for many training steps. This may speed up training by up to 10% at the cost of a few additional minutes of heavy compilation.

## 🛝 Playing with the FastTD3 training

A Jupyter notebook (`training_notebook.ipynb`) is available to help you get started with:
- Training FastTD3 agents.
- Loading pre-trained models.
- Visualizing agent behavior.
- Potentially, re-training or fine-tuning models.

## 🤖 Sim-to-Real RL with FastTD3

We provide the [walkthrough](sim2real.md) for training deployable policies with FastTD3.

## Contributing

We welcome contributions! Please feel free to submit issues and pull requests.

## License

This project is licensed under the MIT License -- see the [LICENSE](LICENSE) file for details. Note that the repository relies on third-party libraries subject to their respective licenses.

## Acknowledgements

This codebase builds upon [LeanRL](https://github.com/pytorch-labs/LeanRL) framework. 

We would like to thank people who have helped throughout the project:

- We thank [Kevin Zakka](https://kzakka.com/) for the help in setting up MuJoCo Playground.
- We thank [Changyeon Kim](https://changyeon.site/) for testing the early version of this codebase

## Citations

### FastTD3
```bibtex
@article{seo2025fasttd3,
  title     = {FastTD3: Simple, Fast, and Capable Reinforcement Learning for Humanoid Control},
  author    = {Seo, Younggyo and Sferrazza, Carmelo and Geng, Haoran and Nauman, Michal and Yin, Zhao-Heng and Abbeel, Pieter},
  booktitle = {preprint},
  year      = {2025},
}
```

### TD3
```bibtex
@inproceedings{fujimoto2018addressing,
  title={Addressing function approximation error in actor-critic methods},
  author={Fujimoto, Scott and Hoof, Herke and Meger, David},
  booktitle={International conference on machine learning},
  pages={1587--1596},
  year={2018},
  organization={PMLR}
}
```

### SimbaV2
```bibtex
@article{lee2025hyperspherical,
  title={Hyperspherical normalization for scalable deep reinforcement learning},
  author={Lee, Hojoon and Lee, Youngdo and Seno, Takuma and Kim, Donghu and Stone, Peter and Choo, Jaegul},
  journal={arXiv preprint arXiv:2502.15280},
  year={2025}
}
```

### LeanRL

Following the [LeanRL](https://github.com/pytorch-labs/LeanRL)'s recommendation, we put CleanRL's bibtex here:

```bibtex
@article{huang2022cleanrl,
  author  = {Shengyi Huang and Rousslan Fernand Julien Dossa and Chang Ye and Jeff Braga and Dipam Chakraborty and Kinal Mehta and João G.M. Araújo},
  title   = {CleanRL: High-quality Single-file Implementations of Deep Reinforcement Learning Algorithms},
  journal = {Journal of Machine Learning Research},
  year    = {2022},
  volume  = {23},
  number  = {274},
  pages   = {1--18},
  url     = {http://jmlr.org/papers/v23/21-1342.html}
}
```

### Parallel Q-Learning (PQL)
```bibtex
@inproceedings{li2023parallel,
  title={Parallel $ Q $-Learning: Scaling Off-policy Reinforcement Learning under Massively Parallel Simulation},
  author={Li, Zechu and Chen, Tao and Hong, Zhang-Wei and Ajay, Anurag and Agrawal, Pulkit},
  booktitle={International Conference on Machine Learning},
  pages={19440--19459},
  year={2023},
  organization={PMLR}
}
```

### HumanoidBench
```bibtex
@inproceedings{sferrazza2024humanoidbench,
  title={Humanoidbench: Simulated humanoid benchmark for whole-body locomotion and manipulation},
  author={Sferrazza, Carmelo and Huang, Dun-Ming and Lin, Xingyu and Lee, Youngwoon and Abbeel, Pieter},
  booktitle={Robotics: Science and Systems},
  year={2024}
}
```

### MuJoCo Playground
```bibtex
@article{zakka2025mujoco,
  title={MuJoCo Playground},
  author={Zakka, Kevin and Tabanpour, Baruch and Liao, Qiayuan and Haiderbhai, Mustafa and Holt, Samuel and Luo, Jing Yuan and Allshire, Arthur and Frey, Erik and Sreenath, Koushil and Kahrs, Lueder A and others},
  journal={arXiv preprint arXiv:2502.08844},
  year={2025}
}
```

### IsaacLab
```bibtex
@article{mittal2023orbit,
   author={Mittal, Mayank and Yu, Calvin and Yu, Qinxi and Liu, Jingzhou and Rudin, Nikita and Hoeller, David and Yuan, Jia Lin and Singh, Ritvik and Guo, Yunrong and Mazhar, Hammad and Mandlekar, Ajay and Babich, Buck and State, Gavriel and Hutter, Marco and Garg, Animesh},
   journal={IEEE Robotics and Automation Letters},
   title={Orbit: A Unified Simulation Framework for Interactive Robot Learning Environments},
   year={2023},
   volume={8},
   number={6},
   pages={3740-3747},
   doi={10.1109/LRA.2023.3270034}
}
```

### MTBench
```bibtex
@inproceedings{
joshi2025benchmarking,
title={Benchmarking Massively Parallelized Multi-Task Reinforcement Learning for Robotics Tasks},
author={Viraj Joshi and Zifan Xu and Bo Liu and Peter Stone and Amy Zhang},
booktitle={Reinforcement Learning Conference},
year={2025},
url={https://openreview.net/forum?id=z0MM0y20I2}
}
```

### Getting SAC to Work on a Massive Parallel Simulator
```bibtex
@article{raffin2025isaacsim,
  title   = "Getting SAC to Work on a Massive Parallel Simulator: An RL Journey With Off-Policy Algorithms",
  author  = "Raffin, Antonin",
  journal = "araffin.github.io",
  year    = "2025",
  month   = "Feb",
  url     = "https://araffin.github.io/post/sac-massive-sim/"
}
```

### Speeding Up SAC with Massively Parallel Simulation
```bibtex
@article{shukla2025fastsac,
  title   = "Speeding Up SAC with Massively Parallel Simulation",
  author  = "Shukla, Arth",
  journal = "https://arthshukla.substack.com",
  year    = "2025",
  month   = "Mar",
  url     = "https://arthshukla.substack.com/p/speeding-up-sac-with-massively-parallel"
}
```<|MERGE_RESOLUTION|>--- conflicted
+++ resolved
@@ -10,11 +10,9 @@
 
 
 ## ❗ Updates
-<<<<<<< HEAD
+
 - **[Jul/02/2025]** Optimized codebase to speed up training around 10-30% when using a single RTX 4090 GPU.
 
-=======
->>>>>>> 799624b2
 - **[Jun/20/2025]** Added support for [MTBench](https://github.com/Viraj-Joshi/MTBench) with the help of [Viraj Joshi](https://viraj-joshi.github.io/).
 
 - **[Jun/15/2025]** Added support for FastTD3 + [SimbaV2](https://dojeon-ai.github.io/SimbaV2/)! It's faster to train, and often achieves better asymptotic performance. We recommend using FastTD3 + SimbaV2 for most cases.
