import os
from typing import Optional

import torch
import torch.nn as nn
from tensordict import TensorDict


class SimpleReplayBuffer(nn.Module):
    def __init__(
        self,
        n_env: int,
        buffer_size: int,
        n_obs: int,
        n_act: int,
        n_critic_obs: int,
        asymmetric_obs: bool = False,
        playground_mode: bool = False,
        n_steps: int = 1,
        gamma: float = 0.99,
        device=None,
    ):
        """
        一个简单的重放缓冲区，用于以循环缓冲区存储转换。
        支持 n 步回报和非对称观察。

        当 playground_mode=True 时，critic_observations 被视为常规观察和特权观察的拼接，
        仅存储特权部分以节省内存。

        TODO (Younggyo): 重构以将其拆分为SimpleReplayBuffer和NStepReplayBuffer
        """
        super().__init__()

        self.n_env = n_env
        self.buffer_size = buffer_size
        self.n_obs = n_obs
        self.n_act = n_act
        self.n_critic_obs = n_critic_obs
        self.asymmetric_obs = asymmetric_obs
        self.playground_mode = playground_mode and asymmetric_obs
        self.gamma = gamma
        self.n_steps = n_steps
        self.device = device

        self.observations = torch.zeros(
            (n_env, buffer_size, n_obs), device=device, dtype=torch.float
        )
        self.actions = torch.zeros(
            (n_env, buffer_size, n_act), device=device, dtype=torch.float
        )
        self.rewards = torch.zeros(
            (n_env, buffer_size), device=device, dtype=torch.float
        )
        self.dones = torch.zeros((n_env, buffer_size), device=device, dtype=torch.long)
        self.truncations = torch.zeros(
            (n_env, buffer_size), device=device, dtype=torch.long
        )
        self.next_observations = torch.zeros(
            (n_env, buffer_size, n_obs), device=device, dtype=torch.float
        )

        ##NOTE - 特权观测部分
        if asymmetric_obs:
            if self.playground_mode:
                #! 对于playground仅存储观察的特权部分 (n_critic_obs - n_obs)
                self.privileged_obs_size = n_critic_obs - n_obs
                self.privileged_observations = torch.zeros(
                    (n_env, buffer_size, self.privileged_obs_size),
                    device=device,
                    dtype=torch.float,
                )
                self.next_privileged_observations = torch.zeros(
                    (n_env, buffer_size, self.privileged_obs_size),
                    device=device,
                    dtype=torch.float,
                )
            else:
                # 存储完整的评论观察
                self.critic_observations = torch.zeros(
                    (n_env, buffer_size, n_critic_obs), device=device, dtype=torch.float
                )
                self.next_critic_observations = torch.zeros(
                    (n_env, buffer_size, n_critic_obs), device=device, dtype=torch.float
                )
        self.ptr = 0

    def extend(
        self,
        tensor_dict: TensorDict,
    ):
        observations = tensor_dict["observations"]
        actions = tensor_dict["actions"]
        rewards = tensor_dict["next"]["rewards"]
        dones = tensor_dict["next"]["dones"]
        truncations = tensor_dict["next"]["truncations"]
        next_observations = tensor_dict["next"]["observations"]

        ptr = self.ptr % self.buffer_size

        ##NOTE - 从tensor_dict存入数据
        self.observations[:, ptr] = observations
        self.actions[:, ptr] = actions
        self.rewards[:, ptr] = rewards
        self.dones[:, ptr] = dones
        self.truncations[:, ptr] = truncations
        self.next_observations[:, ptr] = next_observations
        if self.asymmetric_obs:
            critic_observations = tensor_dict["critic_observations"]
            next_critic_observations = tensor_dict["next"]["critic_observations"]

            if self.playground_mode:
                # 提取并仅存储特权部分
                privileged_observations = critic_observations[:, self.n_obs :]
                next_privileged_observations = next_critic_observations[:, self.n_obs :]
                self.privileged_observations[:, ptr] = privileged_observations
                self.next_privileged_observations[:, ptr] = next_privileged_observations
            else:
                # 存储完整的评论观察
                self.critic_observations[:, ptr] = critic_observations
                self.next_critic_observations[:, ptr] = next_critic_observations
        self.ptr += 1

    def sample(self, batch_size: int):
        # 我们将采样 n_env * batch_size 的转换
        ##NOTE - n_steps = 1 时: 我们使用最经典的 1-step TD
        if self.n_steps == 1:
            indices = torch.randint(
                0,
                min(self.buffer_size, self.ptr),
                (self.n_env, batch_size),
                device=self.device,
            )  # 形状为 (n_env, batch_size)

            #! 采样的目标形状 (n_env, batch_size, n_obs)，expand 的参数中，-1 是一个特殊值，意思是**“保持这个维度的大小不变”**。
            obs_indices = indices.unsqueeze(-1).expand(-1, -1, self.n_obs)
            act_indices = indices.unsqueeze(-1).expand(-1, -1, self.n_act)

            ##NOTE - 抽取样本，对于每个环境，抽取的样本编号是完全不一样的，是独立随机的。最后得到了干净的二维张量(总样本数, 特征维度)
            observations = torch.gather(self.observations, 1, obs_indices).reshape(
                self.n_env * batch_size, self.n_obs
            )
            next_observations = torch.gather(
                self.next_observations, 1, obs_indices
            ).reshape(self.n_env * batch_size, self.n_obs)
            actions = torch.gather(self.actions, 1, act_indices).reshape(
                self.n_env * batch_size, self.n_act
            )

            rewards = torch.gather(self.rewards, 1, indices).reshape(
                self.n_env * batch_size
            )
            dones = torch.gather(self.dones, 1, indices).reshape(
                self.n_env * batch_size
            )
            truncations = torch.gather(self.truncations, 1, indices).reshape(
                self.n_env * batch_size
            )
            effective_n_steps = torch.ones_like(dones)
            if self.asymmetric_obs:
                if self.playground_mode:
                    # 收集特权观察
                    priv_obs_indices = indices.unsqueeze(-1).expand(
                        -1, -1, self.privileged_obs_size
                    )
                    privileged_observations = torch.gather(
                        self.privileged_observations, 1, priv_obs_indices
                    ).reshape(self.n_env * batch_size, self.privileged_obs_size)
                    next_privileged_observations = torch.gather(
                        self.next_privileged_observations, 1, priv_obs_indices
                    ).reshape(self.n_env * batch_size, self.privileged_obs_size)

                    # 与常规观察连接以形成完整的评论观察
                    critic_observations = torch.cat(
                        [observations, privileged_observations], dim=1
                    )
                    next_critic_observations = torch.cat(
                        [next_observations, next_privileged_observations], dim=1
                    )
                else:
                    # 收集完整的评论意见
                    critic_obs_indices = indices.unsqueeze(-1).expand(
                        -1, -1, self.n_critic_obs
                    )
                    critic_observations = torch.gather(
                        self.critic_observations, 1, critic_obs_indices
                    ).reshape(self.n_env * batch_size, self.n_critic_obs)
                    next_critic_observations = torch.gather(
                        self.next_critic_observations, 1, critic_obs_indices
                    ).reshape(self.n_env * batch_size, self.n_critic_obs)

        ##NOTE - n_steps > 1 时: 我们使用 N-step TD learning。
        else:
            # 样本基索引
            if self.ptr >= self.buffer_size:
                # 当缓冲区已满时，无法防止跨不同 episodes 的采样
                # 我们通过暂时将 self.pos - 1 设置为 truncated = True 来避免这种情况（如果未完成）
                # https://github.com/DLR-RM/stable-baselines3/blob/b91050ca94f8bce7a0285c91f85da518d5a26223/stable_baselines3/common/buffers.py#L857-L860
                # TODO (Younggyo)：当此 SB3 分支合并后更改引用
                current_pos = self.ptr % self.buffer_size
                curr_truncations = self.truncations[:, current_pos - 1].clone()
                self.truncations[:, current_pos - 1] = torch.logical_not(
                    self.dones[:, current_pos - 1]
                )
                indices = torch.randint(
                    0,
                    self.buffer_size,
                    (self.n_env, batch_size),
                    device=self.device,
                )
            else:
                # 缓冲区未满 - 确保 n 步序列不超过有效数据
                max_start_idx = max(1, self.ptr - self.n_steps + 1)
                indices = torch.randint(
                    0,
                    max_start_idx,
                    (self.n_env, batch_size),
                    device=self.device,
                )
            obs_indices = indices.unsqueeze(-1).expand(-1, -1, self.n_obs)
            act_indices = indices.unsqueeze(-1).expand(-1, -1, self.n_act)

            # 获取基本过渡
            observations = torch.gather(self.observations, 1, obs_indices).reshape(
                self.n_env * batch_size, self.n_obs
            )
            actions = torch.gather(self.actions, 1, act_indices).reshape(
                self.n_env * batch_size, self.n_act
            )
            if self.asymmetric_obs:
                if self.playground_mode:
                    # 收集特权观察
                    priv_obs_indices = indices.unsqueeze(-1).expand(
                        -1, -1, self.privileged_obs_size
                    )
                    privileged_observations = torch.gather(
                        self.privileged_observations, 1, priv_obs_indices
                    ).reshape(self.n_env * batch_size, self.privileged_obs_size)

                    # 与常规观察连接以形成完整的评论观察
                    critic_observations = torch.cat(
                        [observations, privileged_observations], dim=1
                    )
                else:
                    # 收集完整的评论意见
                    critic_obs_indices = indices.unsqueeze(-1).expand(
                        -1, -1, self.n_critic_obs
                    )
                    critic_observations = torch.gather(
                        self.critic_observations, 1, critic_obs_indices
                    ).reshape(self.n_env * batch_size, self.n_critic_obs)

            # 为每个样本创建顺序索引
            # 这将创建一个 [n_env, batch_size, n_step] 的索引张量
            seq_offsets = torch.arange(self.n_steps, device=self.device).view(1, 1, -1)
            all_indices = (
                indices.unsqueeze(-1) + seq_offsets
            ) % self.buffer_size  # [环境数量, 批量大小, 步数]

            # 收集所有奖励和终端标志
            # 使用高级索引 - 结果形状：[n_env, batch_size, n_step]
            all_rewards = torch.gather(
                self.rewards.unsqueeze(-1).expand(-1, -1, self.n_steps), 1, all_indices
            )
            all_dones = torch.gather(
                self.dones.unsqueeze(-1).expand(-1, -1, self.n_steps), 1, all_indices
            )
            all_truncations = torch.gather(
                self.truncations.unsqueeze(-1).expand(-1, -1, self.n_steps),
                1,
                all_indices,
            )

            # 在第一次完成后创建奖励掩码
            # 这会创建一个累积乘积，在第一次完成后将奖励归零
            all_dones_shifted = torch.cat(
                [torch.zeros_like(all_dones[:, :, :1]), all_dones[:, :, :-1]], dim=2
            )  # 第一个奖励不应被屏蔽
            done_masks = torch.cumprod(
                1.0 - all_dones_shifted, dim=2
            )  # [环境数量, 批量大小, 步数]
            effective_n_steps = done_masks.sum(2)

            # 创建折扣因子
            discounts = torch.pow(
                self.gamma, torch.arange(self.n_steps, device=self.device)
            )  # [步骤 n]

            # 应用掩码和折扣到奖励
            masked_rewards = all_rewards * done_masks  # [环境数量, 批量大小, 步数]
            discounted_rewards = masked_rewards * discounts.view(
                1, 1, -1
            )  # [环境数量, 批量大小, 步数]

            # 沿着 n_step 维度累加奖励
            n_step_rewards = discounted_rewards.sum(dim=2)  # [n_env，batch_size]

            # 找到每个序列的第一个完成、截断或最后一步的索引
            first_done = torch.argmax(
                (all_dones > 0).float(), dim=2
            )  # [n_env，batch_size]
            first_trunc = torch.argmax(
                (all_truncations > 0).float(), dim=2
            )  # [n_env，batch_size]

            # 处理没有完成或截断的情况
            no_dones = all_dones.sum(dim=2) == 0
            no_truncs = all_truncations.sum(dim=2) == 0

            # 当没有完成或截断时，使用最后一个索引
            first_done = torch.where(no_dones, self.n_steps - 1, first_done)
            first_trunc = torch.where(no_truncs, self.n_steps - 1, first_trunc)

            # 取完成或截断中的最小值（第一个）
            final_indices = torch.minimum(
                first_done, first_trunc
            )  # [n_env，batch_size]

            # 创建索引以收集最终的下一个观察值
            final_next_obs_indices = torch.gather(
                all_indices, 2, final_indices.unsqueeze(-1)
            ).squeeze(-1)  # [n_env，batch_size]

            # 收集最终值
            final_next_observations = self.next_observations.gather(
                1, final_next_obs_indices.unsqueeze(-1).expand(-1, -1, self.n_obs)
            )
            final_dones = self.dones.gather(1, final_next_obs_indices)
            final_truncations = self.truncations.gather(1, final_next_obs_indices)

            if self.asymmetric_obs:
                if self.playground_mode:
                    # 收集最终的特权观察
                    final_next_privileged_observations = (
                        self.next_privileged_observations.gather(
                            1,
                            final_next_obs_indices.unsqueeze(-1).expand(
                                -1, -1, self.privileged_obs_size
                            ),
                        )
                    )

                    # 为输出调整形状
                    next_privileged_observations = (
                        final_next_privileged_observations.reshape(
                            self.n_env * batch_size, self.privileged_obs_size
                        )
                    )

                    # 与下一个观察值连接以形成完整的下一个评论观察值
                    next_observations_reshaped = final_next_observations.reshape(
                        self.n_env * batch_size, self.n_obs
                    )
                    next_critic_observations = torch.cat(
                        [next_observations_reshaped, next_privileged_observations],
                        dim=1,
                    )
                else:
                    # 直接收集最终下一步评论意见
                    final_next_critic_observations = (
                        self.next_critic_observations.gather(
                            1,
                            final_next_obs_indices.unsqueeze(-1).expand(
                                -1, -1, self.n_critic_obs
                            ),
                        )
                    )
                    next_critic_observations = final_next_critic_observations.reshape(
                        self.n_env * batch_size, self.n_critic_obs
                    )

            # 将所有内容重塑为批量维度
            rewards = n_step_rewards.reshape(self.n_env * batch_size)
            dones = final_dones.reshape(self.n_env * batch_size)
            truncations = final_truncations.reshape(self.n_env * batch_size)
            effective_n_steps = effective_n_steps.reshape(self.n_env * batch_size)
            next_observations = final_next_observations.reshape(
                self.n_env * batch_size, self.n_obs
            )

        out = TensorDict(
            {
                "observations": observations,
                "actions": actions,
                "next": {
                    "rewards": rewards,
                    "dones": dones,
                    "truncations": truncations,
                    "observations": next_observations,
                    "effective_n_steps": effective_n_steps,
                },
            },
            batch_size=self.n_env * batch_size,
        )
        if self.asymmetric_obs:
            out["critic_observations"] = critic_observations
            out["next"]["critic_observations"] = next_critic_observations

        if self.n_steps > 1 and self.ptr >= self.buffer_size:
            # 回滚为安全采样引入的截断标志
            self.truncations[:, current_pos - 1] = curr_truncations
        return out


class EmpiricalNormalization(nn.Module):
    """根据经验值对均值和方差进行归一化。"""

    def __init__(self, shape, device, eps=1e-2, until=None):
        """初始化经验归一化模块。

        参数：
        - shape (int 或 int 元组): 除批处理轴外的输入值形状。
        - eps (float): 用于稳定性的微小值。
        - until (int 或 None): 如果指定了此参数，则链接会学习输入值，直到批处理大小的总和超过该值。
        """
        super().__init__()
        self.eps = eps
        self.until = until
        self.device = device

        ## register_buffer 用于注册持久性张量(不参与梯度计算），这些张量在模型保存和加载时会被保留。
        self.register_buffer("_mean", torch.zeros(shape).unsqueeze(0).to(device))
        self.register_buffer("_var", torch.ones(shape).unsqueeze(0).to(device))
        self.register_buffer("_std", torch.ones(shape).unsqueeze(0).to(device))
        self.register_buffer("count", torch.tensor(0, dtype=torch.long).to(device))

    @property
    def mean(self):
        return self._mean.squeeze(0).clone()

    @property
    def std(self):
        return self._std.squeeze(0).clone()

    def forward(self, x: torch.Tensor, center: bool = True) -> torch.Tensor:
        if x.shape[1:] != self._mean.shape[1:]:
            raise ValueError(
                f"Expected input of shape (*,{self._mean.shape[1:]}), got {x.shape}"
            )

        ##NOTE - 只要网络是训练模式.train()，那么training属性就会为 True
        if self.training:
            self.update(x)

        ##NOTE - 如果 center=True，则减去均值，用于状态归一化
        if center:
            return (x - self._mean) / (self._std + self.eps)

        ##NOTE - 如果 center=False，则仅除以标准差，用于奖励归一化，因为减去均值会改变奖励的正负
        else:
            return x / (self._std + self.eps)

    @torch.jit.unused
    def update(self, x):
        if self.until is not None and self.count >= self.until:
            return

        batch_size = x.shape[0]
        batch_mean = torch.mean(x, dim=0, keepdim=True)

        # 更新计数
        new_count = self.count + batch_size

        # 更新均值
        delta = batch_mean - self._mean
        self._mean += (batch_size / new_count) * delta

        # Update variance using Chan's parallel algorithm
        # https://en.wikipedia.org/wiki/Algorithms_for_calculating_variance#Parallel_algorithm
        if self.count > 0:  # Ensure we're not dividing by zero
            batch_var = torch.mean((x - batch_mean) ** 2, dim=0, keepdim=True)
            delta2 = batch_mean - self._mean
            m_a = self._var * self.count
            m_b = batch_var * batch_size
            M2 = m_a + m_b + (delta2**2) * (self.count * batch_size / new_count)
            self._var = M2 / new_count
        else:
            # 对于第一批，只需使用批量方差
            self._var = torch.mean((x - self._mean) ** 2, dim=0, keepdim=True)

        self._std = torch.sqrt(self._var)
        self.count = new_count

    @torch.jit.unused
    def inverse(self, y):
        return y * (self._std + self.eps) + self._mean


class RewardNormalizer(nn.Module):
    def __init__(
        self,
        gamma: float,
        device: torch.device,
        g_max: float = 10.0,
        epsilon: float = 1e-8,
    ):
        super().__init__()
        self.register_buffer("G", torch.zeros(1, device=device))  # 折扣回报的运行估算
        self.register_buffer("G_r_max", torch.zeros(1, device=device))  # 运行最大值
        self.G_rms = EmpiricalNormalization(shape=1, device=device)
        self.gamma = gamma
        self.g_max = g_max
        self.epsilon = epsilon

    def _scale_reward(self, rewards: torch.Tensor) -> torch.Tensor:
        var_denominator = self.G_rms.std[0] + self.epsilon
        min_required_denominator = self.G_r_max / self.g_max
        denominator = torch.maximum(var_denominator, min_required_denominator)

        return rewards / denominator

    def update_stats(
        self,
        rewards: torch.Tensor,
        dones: torch.Tensor,
    ):
        self.G = self.gamma * (1 - dones) * self.G + rewards
        self.G_rms.update(self.G.view(-1, 1))
        self.G_r_max = max(self.G_r_max, max(abs(self.G)))

    def forward(self, rewards: torch.Tensor) -> torch.Tensor:
        return self._scale_reward(rewards)


class PerTaskEmpiricalNormalization(nn.Module):
    """Normalize mean and variance of values based on empirical values for each task."""

    def __init__(
        self,
        num_tasks: int,
        shape: tuple,
        device: torch.device,
        eps: float = 1e-2,
        until: int = None,
    ):
        """
        Initialize PerTaskEmpiricalNormalization module.

        Args:
            num_tasks (int): The total number of tasks.
            shape (int or tuple of int): Shape of input values except batch axis.
            eps (float): Small value for stability.
            until (int or None): If specified, learns until the sum of batch sizes
                                 for a specific task exceeds this value.
        """
        super().__init__()
        if not isinstance(shape, tuple):
            shape = (shape,)
        self.num_tasks = num_tasks
        self.shape = shape
        self.eps = eps
        self.until = until
        self.device = device

<<<<<<< HEAD
        # 缓冲区现在具有用于任务的前导维度
=======
        # Buffers now have a leading dimension for tasks
>>>>>>> cef44108
        self.register_buffer("_mean", torch.zeros(num_tasks, *shape).to(device))
        self.register_buffer("_var", torch.ones(num_tasks, *shape).to(device))
        self.register_buffer("_std", torch.ones(num_tasks, *shape).to(device))
        self.register_buffer(
            "count", torch.zeros(num_tasks, dtype=torch.long).to(device)
        )

    def forward(
        self, x: torch.Tensor, task_ids: torch.Tensor, center: bool = True
    ) -> torch.Tensor:
        """
        Normalize the input tensor `x` using statistics for the given `task_ids`.

        Args:
            x (torch.Tensor): Input tensor of shape [num_envs, *shape].
            task_ids (torch.Tensor): Tensor of task indices, shape [num_envs].
            center (bool): If True, center the data by subtracting the mean.
        """
        if x.shape[1:] != self.shape:
            raise ValueError(f"Expected input shape (*, {self.shape}), got {x.shape}")
        if x.shape[0] != task_ids.shape[0]:
            raise ValueError("Batch size of x and task_ids must match.")

<<<<<<< HEAD
        # 收集当前批次任务的统计数据
        # 调整 task_ids 以进行广播：[num_envs] -> [num_envs, 1, ...]
=======
        # Gather the stats for the tasks in the current batch
        # Reshape task_ids for broadcasting: [num_envs] -> [num_envs, 1, ...]
>>>>>>> cef44108
        view_shape = (task_ids.shape[0],) + (1,) * len(self.shape)
        task_ids_expanded = task_ids.view(view_shape).expand_as(x)

        mean = self._mean.gather(0, task_ids_expanded)
        std = self._std.gather(0, task_ids_expanded)

        if self.training:
            self.update(x, task_ids)

        if center:
            return (x - mean) / (std + self.eps)
        else:
            return x / (std + self.eps)

    @torch.jit.unused
    def update(self, x: torch.Tensor, task_ids: torch.Tensor):
        """Update running statistics for the tasks present in the batch."""
        unique_tasks = torch.unique(task_ids)

        for task_id in unique_tasks:
            if self.until is not None and self.count[task_id] >= self.until:
                continue

<<<<<<< HEAD
            # 为当前任务创建一个掩码以选择数据
=======
            # Create a mask to select data for the current task
>>>>>>> cef44108
            mask = task_ids == task_id
            x_task = x[mask]
            batch_size = x_task.shape[0]

            if batch_size == 0:
                continue

<<<<<<< HEAD
            # 更新此任务的计数
            old_count = self.count[task_id].clone()
            new_count = old_count + batch_size

            # 更新均值
=======
            # Update count for this task
            old_count = self.count[task_id].clone()
            new_count = old_count + batch_size

            # Update mean
>>>>>>> cef44108
            task_mean = self._mean[task_id]
            batch_mean = torch.mean(x_task, dim=0)
            delta = batch_mean - task_mean
            self._mean[task_id] = task_mean + (batch_size / new_count) * delta

<<<<<<< HEAD
            # 使用Chan的并行算法更新方差
=======
            # Update variance using Chan's parallel algorithm
>>>>>>> cef44108
            if old_count > 0:
                batch_var = torch.var(x_task, dim=0, unbiased=False)
                m_a = self._var[task_id] * old_count
                m_b = batch_var * batch_size
                M2 = m_a + m_b + (delta**2) * (old_count * batch_size / new_count)
                self._var[task_id] = M2 / new_count
            else:
<<<<<<< HEAD
                # 对于此任务的第一批
=======
                # For the first batch of this task
>>>>>>> cef44108
                self._var[task_id] = torch.var(x_task, dim=0, unbiased=False)

            self._std[task_id] = torch.sqrt(self._var[task_id])
            self.count[task_id] = new_count


class PerTaskRewardNormalizer(nn.Module):
    def __init__(
        self,
        num_tasks: int,
        gamma: float,
        device: torch.device,
        g_max: float = 10.0,
        epsilon: float = 1e-8,
    ):
        """
        Per-task reward normalizer, motivation comes from BRC (https://arxiv.org/abs/2505.23150v1)
        """
        super().__init__()
        self.num_tasks = num_tasks
        self.gamma = gamma
        self.g_max = g_max
        self.epsilon = epsilon
        self.device = device

        # Per-task running estimate of the discounted return
        self.register_buffer("G", torch.zeros(num_tasks, device=device))
        # Per-task running-max of the discounted return
        self.register_buffer("G_r_max", torch.zeros(num_tasks, device=device))
        # Use the new per-task normalizer for the statistics of G
        self.G_rms = PerTaskEmpiricalNormalization(
            num_tasks=num_tasks, shape=(1,), device=device
        )

    def _scale_reward(
        self, rewards: torch.Tensor, task_ids: torch.Tensor
    ) -> torch.Tensor:
        """
        Scales rewards using per-task statistics.

        Args:
            rewards (torch.Tensor): Reward tensor, shape [num_envs].
            task_ids (torch.Tensor): Task indices, shape [num_envs].
        """
        # Gather stats for the tasks in the batch
        std_for_batch = self.G_rms._std.gather(0, task_ids.unsqueeze(-1)).squeeze(-1)
        g_r_max_for_batch = self.G_r_max.gather(0, task_ids)

        var_denominator = std_for_batch + self.epsilon
        min_required_denominator = g_r_max_for_batch / self.g_max
        denominator = torch.maximum(var_denominator, min_required_denominator)

        # Add a small epsilon to the final denominator to prevent division by zero
        # in case g_r_max is also zero.
        return rewards / (denominator + self.epsilon)

    def update_stats(
        self, rewards: torch.Tensor, dones: torch.Tensor, task_ids: torch.Tensor
    ):
        """
        Updates the running discounted return and its statistics for each task.

        Args:
            rewards (torch.Tensor): Reward tensor, shape [num_envs].
            dones (torch.Tensor): Done tensor, shape [num_envs].
            task_ids (torch.Tensor): Task indices, shape [num_envs].
        """
        if not (rewards.shape == dones.shape == task_ids.shape):
            raise ValueError("rewards, dones, and task_ids must have the same shape.")

        # === Update G (running discounted return) ===
        # Gather the previous G values for the tasks in the batch
        prev_G = self.G.gather(0, task_ids)
        # Update G for each environment based on its own reward and done signal
        new_G = self.gamma * (1 - dones.float()) * prev_G + rewards
        # Scatter the updated G values back to the main buffer
        self.G.scatter_(0, task_ids, new_G)

        # === Update G_rms (statistics of G) ===
        # The update function handles the per-task logic internally
        self.G_rms.update(new_G.unsqueeze(-1), task_ids)

        # === Update G_r_max (running max of |G|) ===
        prev_G_r_max = self.G_r_max.gather(0, task_ids)
        # Update the max for each environment
        updated_G_r_max = torch.maximum(prev_G_r_max, torch.abs(new_G))
        # Scatter the new maxes back to the main buffer
        self.G_r_max.scatter_(0, task_ids, updated_G_r_max)

    def forward(self, rewards: torch.Tensor, task_ids: torch.Tensor) -> torch.Tensor:
        """
        Normalizes rewards. During training, it also updates the running statistics.

        Args:
            rewards (torch.Tensor): Reward tensor, shape [num_envs].
            task_ids (torch.Tensor): Task indices, shape [num_envs].
        """
        return self._scale_reward(rewards, task_ids)


def cpu_state(sd):
    # detach & move to host without locking the compute stream
    return {k: v.detach().to("cpu", non_blocking=True) for k, v in sd.items()}


def save_params(
    global_step,
    actor,
    qnet,
    qnet_target,
    obs_normalizer,
    critic_obs_normalizer,
    args,
    save_path,
):
    """Save model parameters and training configuration to disk."""
    os.makedirs(os.path.dirname(save_path), exist_ok=True)
    save_dict = {
        "actor_state_dict": cpu_state(actor.state_dict()),
        "qnet_state_dict": cpu_state(qnet.state_dict()),
        "qnet_target_state_dict": cpu_state(qnet_target.state_dict()),
        "obs_normalizer_state": (
            cpu_state(obs_normalizer.state_dict())
            if hasattr(obs_normalizer, "state_dict")
            else None
        ),
        "critic_obs_normalizer_state": (
            cpu_state(critic_obs_normalizer.state_dict())
            if hasattr(critic_obs_normalizer, "state_dict")
            else None
        ),
        "args": vars(args),  # Save all arguments
        "global_step": global_step,
    }
    torch.save(save_dict, save_path, _use_new_zipfile_serialization=True)
    print(f"Saved parameters and configuration to {save_path}")<|MERGE_RESOLUTION|>--- conflicted
+++ resolved
@@ -551,11 +551,8 @@
         self.until = until
         self.device = device
 
-<<<<<<< HEAD
+
         # 缓冲区现在具有用于任务的前导维度
-=======
-        # Buffers now have a leading dimension for tasks
->>>>>>> cef44108
         self.register_buffer("_mean", torch.zeros(num_tasks, *shape).to(device))
         self.register_buffer("_var", torch.ones(num_tasks, *shape).to(device))
         self.register_buffer("_std", torch.ones(num_tasks, *shape).to(device))
@@ -579,13 +576,10 @@
         if x.shape[0] != task_ids.shape[0]:
             raise ValueError("Batch size of x and task_ids must match.")
 
-<<<<<<< HEAD
+
         # 收集当前批次任务的统计数据
         # 调整 task_ids 以进行广播：[num_envs] -> [num_envs, 1, ...]
-=======
-        # Gather the stats for the tasks in the current batch
-        # Reshape task_ids for broadcasting: [num_envs] -> [num_envs, 1, ...]
->>>>>>> cef44108
+
         view_shape = (task_ids.shape[0],) + (1,) * len(self.shape)
         task_ids_expanded = task_ids.view(view_shape).expand_as(x)
 
@@ -609,11 +603,9 @@
             if self.until is not None and self.count[task_id] >= self.until:
                 continue
 
-<<<<<<< HEAD
+
             # 为当前任务创建一个掩码以选择数据
-=======
-            # Create a mask to select data for the current task
->>>>>>> cef44108
+
             mask = task_ids == task_id
             x_task = x[mask]
             batch_size = x_task.shape[0]
@@ -621,29 +613,21 @@
             if batch_size == 0:
                 continue
 
-<<<<<<< HEAD
+
             # 更新此任务的计数
             old_count = self.count[task_id].clone()
             new_count = old_count + batch_size
 
             # 更新均值
-=======
-            # Update count for this task
-            old_count = self.count[task_id].clone()
-            new_count = old_count + batch_size
-
-            # Update mean
->>>>>>> cef44108
+
             task_mean = self._mean[task_id]
             batch_mean = torch.mean(x_task, dim=0)
             delta = batch_mean - task_mean
             self._mean[task_id] = task_mean + (batch_size / new_count) * delta
 
-<<<<<<< HEAD
+
             # 使用Chan的并行算法更新方差
-=======
-            # Update variance using Chan's parallel algorithm
->>>>>>> cef44108
+
             if old_count > 0:
                 batch_var = torch.var(x_task, dim=0, unbiased=False)
                 m_a = self._var[task_id] * old_count
@@ -651,11 +635,9 @@
                 M2 = m_a + m_b + (delta**2) * (old_count * batch_size / new_count)
                 self._var[task_id] = M2 / new_count
             else:
-<<<<<<< HEAD
+
                 # 对于此任务的第一批
-=======
-                # For the first batch of this task
->>>>>>> cef44108
+
                 self._var[task_id] = torch.var(x_task, dim=0, unbiased=False)
 
             self._std[task_id] = torch.sqrt(self._var[task_id])
